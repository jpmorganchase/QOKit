--- conflicted
+++ resolved
@@ -31,11 +31,7 @@
     - name: black check
       run:  |
           black --check .
-<<<<<<< HEAD
-    - name: pip install
-=======
     - name: pip install 
->>>>>>> af4d306c
       run: |
         export QOKIT_PYTHON_ONLY=True
         pip install .
