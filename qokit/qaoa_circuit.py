###############################################################################
# // SPDX-License-Identifier: Apache-2.0
# // Copyright : JP Morgan Chase & Co
###############################################################################
# QAOA circuit for S_k

import numpy as np
from qiskit import QuantumCircuit, QuantumRegister, ClassicalRegister
from qiskit.circuit import ParameterVector
from typing import Sequence


def append_z_prod_term(qc: QuantumCircuit, indices: Sequence, gamma: float) -> None:
    """Appends a  multi-body Pauli-Z interaction acting on qubits whose indices
    correspond to those in 'indices'.

    Parameters:
        qc: QuantumCircuit
        indices: iterable
            ordered iterable containing qubit indices to apply Pauli-Z interaction to
        gamma: float
            evolution time for interaction

    """
    term_weight = len(indices)
    if term_weight == 4:
        assert all(indices[i] < indices[i + 1] for i in range(term_weight - 1))
        qc.cx(indices[0], indices[1])
        qc.cx(indices[3], indices[2])
        qc.rzz(2 * gamma, indices[1], indices[2])
        qc.cx(indices[3], indices[2])
        qc.cx(indices[0], indices[1])
    elif term_weight == 2:
<<<<<<< HEAD
        qc.rzz(2 * gamma, term[0], term[1])
    elif term_weight == 1:
        qc.rz(2 * gamma, term[0])
=======
        qc.rzz(2 * gamma, indices[0], indices[1])
>>>>>>> 2d18dab7
    else:
        # fallback to general case
        target = indices[-1]
        for control in indices[:-1]:
            qc.cx(control, target)
        qc.rz(2 * gamma, target)
        for control in indices[:-1]:
            qc.cx(control, target)


def append_x_term(qc: QuantumCircuit, q1: int, beta: float) -> None:
    qc.rx(2 * beta, q1)


def append_cost_operator_circuit(qc: QuantumCircuit, terms: Sequence, gamma: float) -> None:
    """In the following, `gamma` is divided by factor of 2 in order
    to preserve the convention of (2 * gamma) in applying `rz` gates
    in `append_z_prod_term(...)` and that of (2 * beta) in applying `rx`
    gates in `append_x_term(...)`, which originates from  different conventions
    used between `QOKit` and `Qiskit`."""
    for term in terms:
<<<<<<< HEAD
        if len(term) == 2 and isinstance(term[1], tuple):
            if len(term[1]) == 2:
                coeff, (i, j) = term
                append_z_prod_term(qc, (i, j), gamma * coeff / 2)
            elif len(term[1]) == 1:
                coeff, (i, ) = term
                append_z_prod_term(qc, (i, ), gamma * coeff / 2)
=======
        if len(term) == 2 and isinstance(term[1], Sequence):
            coeff, indices = term
            append_z_prod_term(qc, indices, gamma * coeff / 2)
>>>>>>> 2d18dab7
        elif any([isinstance(i, tuple) for i in term]):
            raise ValueError(f"Invalid term received: {term}")
        else:
            append_z_prod_term(qc, term, gamma / 2)


def append_mixer_operator_circuit(qc: QuantumCircuit, beta: float) -> None:
    for n in qc.qubits:
        append_x_term(qc, n, beta)


def get_qaoa_circuit_from_terms(
    N: int, terms: Sequence, gammas: Sequence, betas: Sequence, save_statevector: bool = True, qr: QuantumRegister = None, cr: ClassicalRegister = None
):
    """Generates a Qiskit circuit from Hamiltonian terms

    Parameters
    ----------
    N : int
        Number of qubits
    terms : list-like
        A sequence of `term` or `(float, term)`, where `term` is a tuple of ints.
        Each term corresponds to a summand in the cost Hamiltonian
        and the float value is the coefficient of this term.
        e.g. if terms = [(0.5, (0,1)), (0.3, (0,1,2,3))]
        the Hamiltonian is 0.5*Z0Z1 + 0.3*Z0Z1Z2Z3
        Unweighted Hamiltonians are supported as well:
        e.g. if terms = [(0,1), (0,1,2,3)]
        the Hamiltonian is Z0Z1 + Z0Z1Z2Z3
    beta : list-like
        QAOA parameter beta
    gamma : list-like
        QAOA parameter gamma
    save_statevector : bool, default True
        Add save state instruction to the end of the circuit
    qr : qiskit.QuantumRegister, default None
        Registers to use for the circuit.
        Useful when one has to compose circuits in a complicated way
        By default, G.number_of_nodes() registers are used
    cr : qiskit.ClassicalRegister, default None
        Classical registers, useful if measuring
        By default, no classical registers are added
    Returns
    -------
    qc : qiskit.QuantumCircuit
        Quantum circuit implementing QAOA
    """
    assert len(betas) == len(gammas)
    p = len(betas)  # inferring number of QAOA steps from the parameters passed
    if qr is not None:
        assert qr.size >= N
    else:
        qr = QuantumRegister(N)

    if cr is not None:
        qc = QuantumCircuit(qr, cr)
    else:
        qc = QuantumCircuit(qr)

    # first, apply a layer of Hadamards
    qc.h(range(N))
    # second, apply p alternating operators
    for i in range(p):
        append_cost_operator_circuit(qc, terms, gammas[i])
        append_mixer_operator_circuit(qc, betas[i])
    if save_statevector:
        qc.save_statevector()
    return qc

def get_ws_qaoa_circuit_from_terms(
    N: int, terms: Sequence, gammas: Sequence, betas: Sequence, thetas: Sequence, save_statevector: bool = True, qr: QuantumRegister = None, cr: ClassicalRegister = None
):
    """Generates a Qiskit circuit from Hamiltonian terms

    Parameters
    ----------
    N : int
        Number of qubits
    terms : list-like
        A sequence of `term` or `(float, term)`, where `term` is a tuple of ints.
        Each term corresponds to a summand in the cost Hamiltonian
        and th float value is the coefficient of this term.
        e.g. if terms = [(0.5, (0,1)), (0.3, (0,1,2,3))]
        the Hamiltonian is 0.5*Z0Z1 + 0.3*Z0Z1Z2Z3
        Unweighted Hamiltonians are supported as well:
        e.g. if terms = [(0,1), (0,1,2,3)]
        the Hamiltonian is Z0Z1 + Z0Z1Z2Z3
    beta : list-like
        QAOA parameter beta
    gamma : list-like
        QAOA parameter gamma
    save_statevector : bool, default True
        Add save state instruction to the end of the circuit
    qr : qiskit.QuantumRegister, default None
        Registers to use for the circuit.
        Useful when one has to compose circuits in a complicated way
        By default, G.number_of_nodes() registers are used
    cr : qiskit.ClassicalRegister, default None
        Classical registers, useful if measuring
        By default, no classical registers are added
    Returns
    -------
    qc : qiskit.QuantumCircuit
        Quantum circuit implementing QAOA
    """
    assert len(betas) == len(gammas)
    p = len(betas)  # infering number of QAOA steps from the parameters passed
    if qr is not None:
        assert qr.size >= N
    else:
        qr = QuantumRegister(N)

    if cr is not None:
        qc = QuantumCircuit(qr, cr)
    else:
        qc = QuantumCircuit(qr)

    # first, apply a layer of Hadamards
    for n in range(N):
        qc.ry(thetas[n], qc.qubits[n])
    # second, apply p alternating operators
    for i in range(p):
        append_cost_operator_circuit(qc, terms, gammas[i])
        for n in range(N):
            qc.ry(-thetas[n], qc.qubits[n])
            qc.rz(2 * betas[i], qc.qubits[n])
            qc.ry(thetas[n], qc.qubits[n])
    if save_statevector:
        qc.save_statevector()
    return qc

def get_parameterized_qaoa_circuit_from_terms(
    N: int,
    terms: Sequence,
    p: int,
    save_statevector: bool = True,
    qr: QuantumRegister = None,
    cr: ClassicalRegister = None,
    return_parameter_vectors: bool = False,
):
    """Generates a parameterized Qiskit circuit from Hamiltonian terms.
    This version is recommended for long circuits

    Parameters
    ----------
    N : int
        Number of nodes (Maxcut), spins (SK model), or length of sequence (LABS problem).
    terms : list-like
        A sequence of `term` or `(float, term)`, where `term` is a tuple of ints.
        Each term corresponds to a summand in the cost Hamiltonian
        and the float value is the coefficient of this term.
        e.g. if terms = [(0.5, (0,1)), (0.3, (0,1,2,3))]
        the Hamiltonian is 0.5*Z0Z1 + 0.3*Z0Z1Z2Z3
        Unweighted Hamiltonians are supported as well:
        e.g. if terms = [(0,1), (0,1,2,3)]
        the Hamiltonian is Z0Z1 + Z0Z1Z2Z3
    p : int
        Number of QAOA layers (number of parameters will be 2*p)
    save_statevector : bool, default True
        Add save state instruction to the end of the circuit
    qr : qiskit.QuantumRegister, default None
        Registers to use for the circuit.
        Useful when one has to compose circuits in a complicated way
        By default, G.number_of_nodes() registers are used
    cr : qiskit.ClassicalRegister, default None
        Classical registers, useful if measuring
        By default, no classical registers are added
    return_parameter_vectors : bool, default False
        Return ParameterVector for betas and gammas

    Returns
    -------
    qc : qiskit.QuantumCircuit
        Parameterized quantum circuit implementing QAOA
        Parameters are two ParameterVector sorted alphabetically
        (beta first, then gamma). To bind:
        qc.bind_parameters(np.hstack([angles['beta'], angles['gamma']]))
    """
    if qr is not None:
        assert qr.size >= N
    else:
        qr = QuantumRegister(N)

    if cr is not None:
        qc = QuantumCircuit(qr, cr)
    else:
        qc = QuantumCircuit(qr)

    betas = ParameterVector("beta", p)
    gammas = ParameterVector("gamma", p)

    # first, apply a layer of Hadamards
    qc.h(range(N))
    # second, apply p alternating operators
    for i in range(p):
        append_cost_operator_circuit(qc, terms, gammas[i])
        append_mixer_operator_circuit(qc, betas[i])
    if save_statevector:
        qc.save_statevector()
    if return_parameter_vectors:
        return qc, betas, gammas
    else:
        return qc<|MERGE_RESOLUTION|>--- conflicted
+++ resolved
@@ -31,13 +31,7 @@
         qc.cx(indices[3], indices[2])
         qc.cx(indices[0], indices[1])
     elif term_weight == 2:
-<<<<<<< HEAD
-        qc.rzz(2 * gamma, term[0], term[1])
-    elif term_weight == 1:
-        qc.rz(2 * gamma, term[0])
-=======
         qc.rzz(2 * gamma, indices[0], indices[1])
->>>>>>> 2d18dab7
     else:
         # fallback to general case
         target = indices[-1]
@@ -59,19 +53,9 @@
     gates in `append_x_term(...)`, which originates from  different conventions
     used between `QOKit` and `Qiskit`."""
     for term in terms:
-<<<<<<< HEAD
-        if len(term) == 2 and isinstance(term[1], tuple):
-            if len(term[1]) == 2:
-                coeff, (i, j) = term
-                append_z_prod_term(qc, (i, j), gamma * coeff / 2)
-            elif len(term[1]) == 1:
-                coeff, (i, ) = term
-                append_z_prod_term(qc, (i, ), gamma * coeff / 2)
-=======
         if len(term) == 2 and isinstance(term[1], Sequence):
             coeff, indices = term
             append_z_prod_term(qc, indices, gamma * coeff / 2)
->>>>>>> 2d18dab7
         elif any([isinstance(i, tuple) for i in term]):
             raise ValueError(f"Invalid term received: {term}")
         else:
