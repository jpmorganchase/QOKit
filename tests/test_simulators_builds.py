--- conflicted
+++ resolved
@@ -8,13 +8,10 @@
 from qokit import get_qaoa_labs_objective
 from qokit.fur import get_available_simulator_names
 
-# when fail tests only runs in Github actions. Change to true to run locally
-<<<<<<< HEAD
+# for GITHUB_ACTIONS = false tests are runing in Github actions only. Change to true to run locally
+
 IN_GITHUB_ACTIONS = os.getenv("GITHUB_ACTIONS") == "false"
 python_only = os.environ.get("QOKIT_PYTHON_ONLY")
-=======
-IN_GITHUB_ACTIONS = os.getenv("GITHUB_ACTIONS") == "fails"
->>>>>>> 031709d6
 
 
 @pytest.mark.skipif(IN_GITHUB_ACTIONS, reason="Test runs only in Github Actions.")
